--- conflicted
+++ resolved
@@ -308,11 +308,6 @@
 
         # Save total light curve monitoring time for FFD statistics
         flare_table['total_lc_time'] = len(lc['time']) * 120.0 * u.second
-<<<<<<< HEAD
-        
-=======
-
->>>>>>> 1c50ef9e
         save_path = csv_path.replace('.csv', '_flares.ecsv')
         flare_table.write(save_path, overwrite=True)
 
@@ -519,13 +514,8 @@
     type_error_catch(obj, str)
     type_error_catch(save_path, str)
     type_error_catch(list_of_paths, list, str)
-<<<<<<< HEAD
-    
+
     monitoring_time, flare_energy, e_unit, duration = get_time_and_energy(list_of_paths)
-=======
-
-    monitoring_time, flare_energy, e_unit = get_time_and_energy(list_of_paths)
->>>>>>> 1c50ef9e
 
     log_energy, log_frequency = get_log_freq(flare_energy, monitoring_time)
 
@@ -556,7 +546,6 @@
             marker='o',
             color=colour, edgecolor='black')
     if len(m_ene) != 0:
-<<<<<<< HEAD
         ax2.plot(m_ene,
             10**func_powerlaw(m_ene, intercept, slope),
             color='black',
@@ -576,18 +565,4 @@
     ax.set(ylabel='Frequency',xlabel='Flare Energy',title='Histogram for {}'.format(obj))
     
     plt.savefig('{}/{}_FFD.png'.format(save_path, obj.replace(' ', '_')), bbox_inches='tight')
-=======
-        ax.plot(m_ene,
-                10**func_powerlaw(m_ene, intercept, slope),
-                color='black',
-                label=r'Slope: $%.2f\pm%.2f$' % (slope, slope_err))
-        ax.legend()
-    ax.set(  # xlabel=r'Log$_{10}$ $E_{TESS}$ [%s]' % e_unit,
-           xlabel=r'Log$_{10}$ TESS Fluence',
-           ylabel=r'Cumulative Number of Flares $>E_{TESS}$ Per Day',
-           title='EFFD for {}'.format(obj),
-           yscale='log')
-
-    fig.savefig('{}/{}_FFD.png'.format(save_path, obj.replace(' ', '_')))
->>>>>>> 1c50ef9e
     plt.close(fig)